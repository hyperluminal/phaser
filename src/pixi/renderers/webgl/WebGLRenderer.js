--- conflicted
+++ resolved
@@ -33,8 +33,6 @@
      * @type Number
      */
     this.type = PIXI.WEBGL_RENDERER;
-
-    this.extensions = {};
 
     /**
      * The resolution of the renderer
@@ -216,7 +214,6 @@
 PIXI.WebGLRenderer.prototype.initContext = function()
 {
     var gl = this.view.getContext('webgl', this._contextOptions) || this.view.getContext('experimental-webgl', this._contextOptions);
-    var etc1, pvrtc, s3tc;
 
     this.gl = gl;
 
@@ -250,17 +247,6 @@
 
     // now resize and we are good to go!
     this.resize(this.width, this.height);
-
-    // Load WebGL extension
-    this.extensions.compression = {};
-
-    etc1 = gl.getExtension('WEBGL_compressed_texture_etc1') || gl.getExtension('WEBKIT_WEBGL_compressed_texture_etc1');
-    pvrtc = gl.getExtension('WEBGL_compressed_texture_pvrtc') || gl.getExtension('WEBKIT_WEBGL_compressed_texture_pvrtc');
-    s3tc = gl.getExtension('WEBGL_compressed_texture_s3tc') || gl.getExtension('WEBKIT_WEBGL_compressed_texture_s3tc');
-
-    if (etc1) this.extensions.compression.ETC1 = etc1;
-    if (pvrtc) this.extensions.compression.PVRTC = pvrtc;
-    if (s3tc) this.extensions.compression.S3TC = s3tc;
 };
 
 /**
@@ -441,88 +427,19 @@
 };
 
 /**
-<<<<<<< HEAD
- * Updates and creates a WebGL compressed texture for the renderers context.
- *
- * @method updateCompressedTexture
- * @param texture {Texture} the texture to update
- * @return {boolean} True if the texture was successfully bound, otherwise false.
- */
-PIXI.WebGLRenderer.prototype.updateCompressedTexture = function (texture) {
-    if (!texture.hasLoaded)
-    {
-        return false;
-    }
-    var gl = this.gl;
-    var textureMetaData = texture.source;
-
-    if (!texture._glTextures[gl.id])
-    {
-        texture._glTextures[gl.id] = gl.createTexture();
-    }
-    gl.activeTexture(gl.TEXTURE0 + texture.textureIndex);
-
-    gl.bindTexture(gl.TEXTURE_2D, texture._glTextures[gl.id]);
-
-    gl.compressedTexImage2D(
-        gl.TEXTURE_2D, 
-        0, 
-        textureMetaData.glExtensionFormat, 
-        textureMetaData.width, 
-        textureMetaData.height, 
-        0, 
-        textureMetaData.textureData
-    );
-
-    gl.texParameteri(gl.TEXTURE_2D, gl.TEXTURE_MAG_FILTER, texture.scaleMode === PIXI.scaleModes.LINEAR ? gl.LINEAR : gl.NEAREST);
-
-    if (texture.mipmap && PIXI.isPowerOfTwo(texture.width, texture.height))
-    {
-        gl.texParameteri(gl.TEXTURE_2D, gl.TEXTURE_MIN_FILTER, texture.scaleMode === PIXI.scaleModes.LINEAR ? gl.LINEAR_MIPMAP_LINEAR : gl.NEAREST_MIPMAP_NEAREST);
-        gl.generateMipmap(gl.TEXTURE_2D);
-    }
-    else
-    {
-        gl.texParameteri(gl.TEXTURE_2D, gl.TEXTURE_MIN_FILTER, texture.scaleMode === PIXI.scaleModes.LINEAR ? gl.LINEAR : gl.NEAREST);
-    }
-
-    if (!texture._powerOf2)
-    {
-        gl.texParameteri(gl.TEXTURE_2D, gl.TEXTURE_WRAP_S, gl.CLAMP_TO_EDGE);
-        gl.texParameteri(gl.TEXTURE_2D, gl.TEXTURE_WRAP_T, gl.CLAMP_TO_EDGE);
-    }
-    else
-    {
-        gl.texParameteri(gl.TEXTURE_2D, gl.TEXTURE_WRAP_S, gl.REPEAT);
-        gl.texParameteri(gl.TEXTURE_2D, gl.TEXTURE_WRAP_T, gl.REPEAT);
-    }
-    texture._dirty[gl.id] = false;
-    return true;
-};
-
-/**
- * Updates and creates a WebGL texture for the renderers context.
-=======
  * Updates and Creates a WebGL texture for the renderers context.
->>>>>>> 3924371a
  *
  * @method updateTexture
  * @param texture {Texture} the texture to update
  * @return {boolean} True if the texture was successfully bound, otherwise false.
  */
-<<<<<<< HEAD
-PIXI.WebGLRenderer.prototype.updateTexture = function (texture) {
-=======
 PIXI.WebGLRenderer.prototype.updateTexture = function(texture)
 {
->>>>>>> 3924371a
     if (!texture.hasLoaded)
     {
         return false;
     }
-    if (texture.source.compressionAlgorithm) {
-        return this.updateCompressedTexture(texture);
-    }
+
     var gl = this.gl;
 
     if (!texture._glTextures[gl.id])
